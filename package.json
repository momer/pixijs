{
  "name": "pixi.js",
  "version": "8.0.0-rc.4",
  "author": "PixiJS Team",
  "main": "lib/index.js",
  "module": "lib/index.mjs",
  "types": "lib/index.d.ts",
  "files": [
    "lib",
    "dist"
  ],
  "scripts": {
    "prepare": "husky install",
    "start": "run-s watch",
    "clean": "run-s clean:*",
    "clean:build": "rimraf \"{lib,dist,out}\" --glob",
    "clean:index": "rimraf \"src/*/**/index.ts\" --glob",
    "clean:uploads": "rimraf .pr_uploads .s3_uploads --glob",
    "prebuild": "npm run clean",
    "build": "run-s build:index build:pkg build:rollup build:tsc build:dts",
    "build:rollup": "npx rollup -c",
    "build:tsc": "tsc -p tsconfig.types.json",
    "build:index": "ts-node --transpile-only ./scripts/index/index.ts",
    "build:dts": "ts-node --transpile-only ./scripts/types/fixTypes.ts && copyfiles -u 1 \"src/**/*.d.ts\" lib/",
    "build:pkg": "ts-node ./scripts/utils/exports.ts",
    "dist": "run-s build docs && copyfiles -u 1 \"dist/**/*\" .s3_uploads/",
    "prewatch": "npm run build",
    "postbuild": "rimraf \"src/*/**/index.ts\" --glob",
    "watch": "nodemon --watch \"./src/*\" --exec \"npm run watch:build\" -e ts,js,vert,frag,wgsl,d.ts --ignore \"index.ts\"",
    "watch:lib": "cross-env LIB_ONLY=1 nodemon --watch \"./src/*\" --exec \"npm run watch:build\" -e ts,js,vert,frag,wgsl,d.ts --ignore \"index.ts\"",
    "watch:build": "run-s build:index build:rollup build:tsc build:dts postbuild",
    "test": "run-s test:unit test:scene",
    "test:unit": "npx jest --silent",
    "test:debug": "cross-env DEBUG_MODE=1 npx jest",
    "test:server": "npx http-server -p 8080 -c-1",
    "test:scene": "npx jest --silent --testPathPattern=tests/visual",
    "test:scene:debug": "cross-env DEBUG_MODE=1 npx jest --testPathPattern=tests/visual",
    "test:types": "tsc --noEmit",
<<<<<<< HEAD
    "coverage": "npm run test:unit --coverage --watchAll=false --runInBand && npm run test:scene -- --watchAll=false --maxWorkers=50%",
=======
    "coverage": "npm run test:scene -- --runInBand --watchAll=false",
>>>>>>> 824645bd
    "docs": "mkdirp out && npm run docs:webdoc",
    "docs:webdoc": "webdoc -R README.md",
    "docs:watch": "nodemon --watch \"./src/*\" --exec \"npm run docs\" -e ts",
    "lint": "eslint --ext .js --ext .ts ./ --max-warnings 0",
    "lint:fix": "npm run lint -- --fix",
    "codesandbox-ci": "run-s build",
    "prerelease": "run-s clean:build test dist",
    "release": "ts-node ./scripts/release.ts",
    "publish-ci": "npm publish"
  },
  "husky": {
    "hooks": {
      "pre-commit": "lint-staged"
    }
  },
  "lint-staged": {
    "*.{ts,js,mjs}": [
      "eslint --ext .js --ext .ts ./ --cache --fix --max-warnings 0"
    ]
  },
  "dependencies": {
    "@pixi/colord": "^2.9.6",
    "@types/css-font-loading-module": "^0.0.12",
    "@types/earcut": "^2.1.4",
    "@webgpu/types": "^0.1.40",
    "@xmldom/xmldom": "^0.8.10",
    "earcut": "^2.2.4",
    "eventemitter3": "^5.0.1",
    "ismobilejs": "^1.1.1",
    "parse-svg-path": "^0.1.2"
  },
  "devDependencies": {
    "@pixi/eslint-config": "^5.1.0",
    "@pixi/jest-electron": "^26.0.0",
    "@pixi/webdoc-template": "^2.2.2",
    "@pixi/webworker-plugins": "^0.1.0",
    "@rollup/plugin-commonjs": "^25.0.0",
    "@rollup/plugin-json": "^6.0.0",
    "@rollup/plugin-node-resolve": "^15.0.0",
    "@types/fs-extra": "^11.0.1",
    "@types/glob": "^8.1.0",
    "@types/inquirer": "^8.0.0",
    "@types/jest": "^26.0.0",
    "@types/pixelmatch": "^5.2.4",
    "@types/pngjs": "^6.0.2",
    "@webdoc/cli": "^2.2.0",
    "@xmldom/xmldom": "^0.8.10",
    "copyfiles": "^2.4.1",
    "cross-env": "^7.0.3",
    "electron": "^12.0.0",
    "esbuild": "^0.19.0",
    "eslint": "^8.38.0",
    "eslint-plugin-jest": "^27.6.0",
    "eslint-plugin-no-mixed-operators": "^1.1.1",
    "eslint-plugin-jsdoc": "^48.0.0",
    "fs-extra": "^11.2.0",
    "glob": "^8.1.0",
    "http-server": "^14.1.1",
    "husky": "^8.0.3",
    "inquirer": "^8.2.6",
    "jest": "^26.0.0",
    "jest-extended": "^1.2.1",
    "jest-raw-loader": "^1.0.1",
    "lint-staged": "^13.3.0",
    "nodemon": "^3.0.2",
    "npm-run-all": "^4.1.5",
    "pixelmatch": "^5.3.0",
    "pngjs": "^7.0.0",
    "pre-commit": "^1.2.2",
    "rimraf": "^5.0.0",
    "rollup": "^3.0.0",
    "rollup-plugin-esbuild": "^6.0.0",
    "rollup-plugin-external-globals": "^0.9.1",
    "rollup-plugin-jscc": "^2.0.0",
    "rollup-plugin-sourcemaps": "^0.4.2",
    "rollup-plugin-string": "^3.0.0",
    "semver": "^7.3.8",
    "tree-kill": "^1.2.2",
    "ts-jest": "^26.0.0",
    "ts-node": "^9.0.0",
    "tsconfig-paths": "^3.10.1",
    "typescript": "^5.0.4",
    "yargs-parser": "^21.0.1"
  },
  "bundles": [
    {
      "src": "src/bundle.browser.ts",
      "target": "dist/pixi.js",
      "module": "dist/pixi.mjs",
      "plugin": false
    },
    {
      "src": "src/bundle.math-extras.ts",
      "target": "dist/packages/math-extras.js",
      "module": "dist/packages/math-extras.mjs",
      "plugin": [
        "/maths/"
      ]
    },
    {
      "src": "src/bundle.unsafe-eval.ts",
      "target": "dist/packages/unsafe-eval.js",
      "module": "dist/packages/unsafe-eval.mjs",
      "plugin": [
        "/rendering/"
      ]
    },
    {
      "src": "src/bundle.webworker.ts",
      "target": "dist/webworker.js",
      "module": "dist/webworker.mjs",
      "plugin": false
    }
  ],
  "sideEffects": [
    "./lib/environment-browser/browserAll.*",
    "./lib/environment-webworker/webworkerAll.*",
    "./lib/index.*",
    "./lib/rendering/renderers/shared/texture/sources/resourceToTexture.*",
    "./lib/accessibility/init.*",
    "./lib/filters/blend-modes/init.*",
    "./lib/app/init.*",
    "./lib/compressed-textures/dds/init.*",
    "./lib/compressed-textures/ktx/init.*",
    "./lib/compressed-textures/basis/init.*",
    "./lib/events/init.*",
    "./lib/filters/init.*",
    "./lib/math-extras/init.*",
    "./lib/scene/sprite-tiling/init.*",
    "./lib/scene/text/init.*",
    "./lib/scene/text-bitmap/init.*",
    "./lib/scene/text-html/init.*",
    "./lib/scene/graphics/init.*",
    "./lib/scene/mesh/init.*",
    "./lib/prepare/init.*",
    "./lib/spritesheet/init.*",
    "./lib/rendering/init.*",
    "./lib/unsafe-eval/init.*",
    "./lib/scene/sprite-nine-slice/init.*"
  ],
  "exports": {
    ".": {
      "import": {
        "types": "./lib/index.d.ts",
        "default": "./lib/index.mjs"
      },
      "require": {
        "types": "./lib/index.d.ts",
        "default": "./lib/index.js"
      }
    },
    "./browser": {
      "import": {
        "default": "./lib/environment-browser/browserAll.mjs"
      },
      "require": {
        "default": "./lib/environment-browser/browserAll.js"
      }
    },
    "./webworker": {
      "import": {
        "default": "./lib/environment-webworker/webworkerAll.mjs"
      },
      "require": {
        "default": "./lib/environment-webworker/webworkerAll.js"
      }
    },
    "./accessibility": {
      "import": {
        "default": "./lib/accessibility/init.mjs"
      },
      "require": {
        "default": "./lib/accessibility/init.js"
      }
    },
    "./advanced-blend-modes": {
      "import": {
        "default": "./lib/filters/blend-modes/init.mjs"
      },
      "require": {
        "default": "./lib/filters/blend-modes/init.js"
      }
    },
    "./app": {
      "import": {
        "default": "./lib/app/init.mjs"
      },
      "require": {
        "default": "./lib/app/init.js"
      }
    },
    "./dds": {
      "import": {
        "default": "./lib/compressed-textures/dds/init.mjs"
      },
      "require": {
        "default": "./lib/compressed-textures/dds/init.js"
      }
    },
    "./ktx": {
      "import": {
        "default": "./lib/compressed-textures/ktx/init.mjs"
      },
      "require": {
        "default": "./lib/compressed-textures/ktx/init.js"
      }
    },
    "./basis": {
      "import": {
        "default": "./lib/compressed-textures/basis/init.mjs"
      },
      "require": {
        "default": "./lib/compressed-textures/basis/init.js"
      }
    },
    "./events": {
      "import": {
        "default": "./lib/events/init.mjs"
      },
      "require": {
        "default": "./lib/events/init.js"
      }
    },
    "./filters": {
      "import": {
        "default": "./lib/filters/init.mjs"
      },
      "require": {
        "default": "./lib/filters/init.js"
      }
    },
    "./math-extras": {
      "import": {
        "default": "./lib/math-extras/init.mjs"
      },
      "require": {
        "default": "./lib/math-extras/init.js"
      }
    },
    "./sprite-tiling": {
      "import": {
        "default": "./lib/scene/sprite-tiling/init.mjs"
      },
      "require": {
        "default": "./lib/scene/sprite-tiling/init.js"
      }
    },
    "./text": {
      "import": {
        "default": "./lib/scene/text/init.mjs"
      },
      "require": {
        "default": "./lib/scene/text/init.js"
      }
    },
    "./text-bitmap": {
      "import": {
        "default": "./lib/scene/text-bitmap/init.mjs"
      },
      "require": {
        "default": "./lib/scene/text-bitmap/init.js"
      }
    },
    "./text-html": {
      "import": {
        "default": "./lib/scene/text-html/init.mjs"
      },
      "require": {
        "default": "./lib/scene/text-html/init.js"
      }
    },
    "./graphics": {
      "import": {
        "default": "./lib/scene/graphics/init.mjs"
      },
      "require": {
        "default": "./lib/scene/graphics/init.js"
      }
    },
    "./mesh": {
      "import": {
        "default": "./lib/scene/mesh/init.mjs"
      },
      "require": {
        "default": "./lib/scene/mesh/init.js"
      }
    },
    "./prepare": {
      "import": {
        "default": "./lib/prepare/init.mjs"
      },
      "require": {
        "default": "./lib/prepare/init.js"
      }
    },
    "./spritesheet": {
      "import": {
        "default": "./lib/spritesheet/init.mjs"
      },
      "require": {
        "default": "./lib/spritesheet/init.js"
      }
    },
    "./rendering": {
      "import": {
        "default": "./lib/rendering/init.mjs"
      },
      "require": {
        "default": "./lib/rendering/init.js"
      }
    },
    "./unsafe-eval": {
      "import": {
        "default": "./lib/unsafe-eval/init.mjs"
      },
      "require": {
        "default": "./lib/unsafe-eval/init.js"
      }
    },
    "./sprite-nine-slice": {
      "import": {
        "default": "./lib/scene/sprite-nine-slice/init.mjs"
      },
      "require": {
        "default": "./lib/scene/sprite-nine-slice/init.js"
      }
    }
  }
}<|MERGE_RESOLUTION|>--- conflicted
+++ resolved
@@ -36,11 +36,6 @@
     "test:scene": "npx jest --silent --testPathPattern=tests/visual",
     "test:scene:debug": "cross-env DEBUG_MODE=1 npx jest --testPathPattern=tests/visual",
     "test:types": "tsc --noEmit",
-<<<<<<< HEAD
-    "coverage": "npm run test:unit --coverage --watchAll=false --runInBand && npm run test:scene -- --watchAll=false --maxWorkers=50%",
-=======
-    "coverage": "npm run test:scene -- --runInBand --watchAll=false",
->>>>>>> 824645bd
     "docs": "mkdirp out && npm run docs:webdoc",
     "docs:webdoc": "webdoc -R README.md",
     "docs:watch": "nodemon --watch \"./src/*\" --exec \"npm run docs\" -e ts",
