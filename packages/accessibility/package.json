--- conflicted
+++ resolved
@@ -35,17 +35,9 @@
     "dist",
     "*.d.ts"
   ],
-<<<<<<< HEAD
   "pixiRequirements": [
     "@pixi/core",
     "@pixi/display",
     "@pixi/events"
   ]
-=======
-  "peerDependencies": {
-    "@pixi/core": "6.5.3",
-    "@pixi/display": "6.5.3",
-    "@pixi/utils": "6.5.3"
-  }
->>>>>>> 28e6b284
 }