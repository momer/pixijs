import { ExtensionMetadata, ExtensionType, RenderTexture } from '@pixi/core';
import { CanvasRenderTarget } from '@pixi/utils';
import { Rectangle } from '@pixi/math';
import { CanvasRenderer } from '@pixi/canvas-renderer';
import type { DisplayObject } from '@pixi/display';
import type { BaseRenderTexture } from '@pixi/core';

const TEMP_RECT = new Rectangle();

/**
 * The extract manager provides functionality to export content from the renderers.
 *
 * An instance of this class is automatically created by default, and can be found at `renderer.plugins.extract`
 * @class
 * @memberof PIXI
 */
export class CanvasExtract
{
    /** @ignore */
    static extension: ExtensionMetadata = {
        name: 'extract',
        type: ExtensionType.CanvasRendererPlugin,
    };

    /** A reference to the current renderer */
    public renderer: CanvasRenderer;

    /**
     * @param renderer - A reference to the current renderer
     */
    constructor(renderer: CanvasRenderer)
    {
        this.renderer = renderer;
    }

    /**
     * Will return a HTML Image of the target
     * @param target - A displayObject or renderTexture
     *  to convert. If left empty will use the main renderer
     * @param format - Image format, e.g. "image/jpeg" or "image/webp".
     * @param quality - JPEG or Webp compression from 0 to 1. Default is 0.92.
     * @returns HTML Image of the target
     */
    public image(target?: DisplayObject | RenderTexture, format?: string, quality?: number): HTMLImageElement
    {
        const image = new Image();

        image.src = this.base64(target, format, quality);

        return image;
    }

    /**
     * Will return a base64 encoded string of this target. It works by calling
     *  `CanvasExtract.getCanvas` and then running toDataURL on that.
     * @param target - A displayObject or renderTexture
     *  to convert. If left empty will use the main renderer
     * @param format - Image format, e.g. "image/jpeg" or "image/webp".
     * @param quality - JPEG or Webp compression from 0 to 1. Default is 0.92.
     * @returns A base64 encoded string of the texture.
     */
    public base64(target?: DisplayObject | RenderTexture, format?: string, quality?: number): string
    {
        return this.canvas(target).toDataURL(format, quality);
    }

    /**
     * Creates a Canvas element, renders this target to it and then returns it.
     * @param target - A displayObject or renderTexture
     *  to convert. If left empty will use the main renderer
     * @param frame - The frame the extraction is restricted to.
     * @returns A Canvas element with the texture rendered on.
     */
    public canvas(target?: DisplayObject | RenderTexture, frame?: Rectangle): HTMLCanvasElement
    {
        const renderer = this.renderer;
        let context;
        let resolution;
        let renderTexture;

        if (target)
        {
            if (target instanceof RenderTexture)
            {
                renderTexture = target;
            }
            else
            {
                renderTexture = renderer.generateTexture(target);
            }
        }

        if (renderTexture)
        {
            context = (renderTexture.baseTexture as BaseRenderTexture)._canvasRenderTarget.context;
            resolution = (renderTexture.baseTexture as BaseRenderTexture)._canvasRenderTarget.resolution;
            frame = frame ?? renderTexture.frame;
        }
        else
        {
<<<<<<< HEAD
            context = renderer.canvasContext.rootContext;
            resolution = renderer._view.resolution;
            frame = TEMP_RECT;
            frame.width = this.renderer.width;
            frame.height = this.renderer.height;
=======
            context = renderer.rootContext;
            resolution = renderer.resolution;

            if (!frame)
            {
                frame = TEMP_RECT;
                frame.width = renderer.width;
                frame.height = renderer.height;
            }
>>>>>>> b98acb1b
        }

        const x = Math.round(frame.x * resolution);
        const y = Math.round(frame.y * resolution);
        const width = Math.round(frame.width * resolution);
        const height = Math.round(frame.height * resolution);

        const canvasBuffer = new CanvasRenderTarget(width, height, 1);
        const canvasData = context.getImageData(x, y, width, height);

        canvasBuffer.context.putImageData(canvasData, 0, 0);

        // send the canvas back..
        return canvasBuffer.canvas;
    }

    /**
     * Will return a one-dimensional array containing the pixel data of the entire texture in RGBA
     * order, with integer values between 0 and 255 (included).
     * @param target - A displayObject or renderTexture
     *  to convert. If left empty will use the main renderer
     * @param frame - The frame the extraction is restricted to.
     * @returns One-dimensional array containing the pixel data of the entire texture
     */
    public pixels(target?: DisplayObject | RenderTexture, frame?: Rectangle): Uint8ClampedArray
    {
        const renderer = this.renderer;
        let context;
        let resolution;
        let renderTexture;

        if (target)
        {
            if (target instanceof RenderTexture)
            {
                renderTexture = target;
            }
            else
            {
                renderTexture = renderer.generateTexture(target);
            }
        }

        if (renderTexture)
        {
            context = (renderTexture.baseTexture as BaseRenderTexture)._canvasRenderTarget.context;
            resolution = (renderTexture.baseTexture as BaseRenderTexture)._canvasRenderTarget.resolution;
            frame = frame ?? renderTexture.frame;
        }
        else
        {
            context = renderer.canvasContext.rootContext;
            resolution = renderer.resolution;

            if (!frame)
            {
                frame = TEMP_RECT;
                frame.width = renderer.width;
                frame.height = renderer.height;
            }
        }

        const x = Math.round(frame.x * resolution);
        const y = Math.round(frame.y * resolution);
        const width = Math.round(frame.width * resolution);
        const height = Math.round(frame.height * resolution);

        return context.getImageData(x, y, width, height).data;
    }

    /** Destroys the extract */
    public destroy(): void
    {
        this.renderer = null;
    }
}<|MERGE_RESOLUTION|>--- conflicted
+++ resolved
@@ -98,15 +98,8 @@
         }
         else
         {
-<<<<<<< HEAD
             context = renderer.canvasContext.rootContext;
             resolution = renderer._view.resolution;
-            frame = TEMP_RECT;
-            frame.width = this.renderer.width;
-            frame.height = this.renderer.height;
-=======
-            context = renderer.rootContext;
-            resolution = renderer.resolution;
 
             if (!frame)
             {
@@ -114,7 +107,6 @@
                 frame.width = renderer.width;
                 frame.height = renderer.height;
             }
->>>>>>> b98acb1b
         }
 
         const x = Math.round(frame.x * resolution);
