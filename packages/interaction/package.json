--- conflicted
+++ resolved
@@ -25,26 +25,10 @@
     "*.d.ts"
   ],
   "peerDependencies": {
-<<<<<<< HEAD
-    "@pixi/core": "6.1.2",
-    "@pixi/display": "6.1.2",
-    "@pixi/math": "6.1.2",
-    "@pixi/ticker": "6.1.2",
-    "@pixi/utils": "6.1.2"
-=======
     "@pixi/core": "6.1.3",
     "@pixi/display": "6.1.3",
     "@pixi/math": "6.1.3",
     "@pixi/ticker": "6.1.3",
     "@pixi/utils": "6.1.3"
-  },
-  "devDependencies": {
-    "@pixi/canvas-display": "6.1.3",
-    "@pixi/canvas-graphics": "6.1.3",
-    "@pixi/canvas-renderer": "6.1.3",
-    "@pixi/canvas-sprite": "6.1.3",
-    "@pixi/graphics": "6.1.3",
-    "@pixi/sprite": "6.1.3"
->>>>>>> 2342b551
   }
 }