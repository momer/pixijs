--- conflicted
+++ resolved
@@ -25,21 +25,10 @@
     "*.d.ts"
   ],
   "peerDependencies": {
-<<<<<<< HEAD
-    "@pixi/constants": "6.1.1",
-    "@pixi/core": "6.1.1",
-    "@pixi/math": "6.1.1",
-    "@pixi/mesh": "6.1.1",
-    "@pixi/utils": "6.1.1"
-=======
     "@pixi/constants": "6.1.2",
     "@pixi/core": "6.1.2",
     "@pixi/math": "6.1.2",
     "@pixi/mesh": "6.1.2",
     "@pixi/utils": "6.1.2"
-  },
-  "devDependencies": {
-    "@pixi/loaders": "6.1.2"
->>>>>>> b5db0c47
   }
 }