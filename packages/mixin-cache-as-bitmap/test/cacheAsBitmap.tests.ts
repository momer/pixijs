import { DisplayObject, Container } from '@pixi/display';
import { Renderer, Filter } from '@pixi/core';
import { Rectangle } from '@pixi/math';

import '@pixi/mixin-cache-as-bitmap';

describe('DisplayObject#cacheAsBitmap', () =>
{
<<<<<<< HEAD
=======
    beforeAll(() => extensions.add(BatchRenderer));
    afterAll(() => extensions.remove(BatchRenderer));

>>>>>>> d733e306
    it('should contain property', () =>
    {
        // @ts-expect-error - instantiating DisplayObject
        const obj = new DisplayObject();

        expect(obj.cacheAsBitmap).toBeDefined();
        expect(obj.cacheAsBitmap).toBeBoolean();
        expect(obj.cacheAsBitmap).toBe(false);
    });

    it('should enable cacheAsBitmap', () =>
    {
        // @ts-expect-error - instantiating DisplayObject
        const obj = new DisplayObject();

        obj.cacheAsBitmap = true;
    });

    it('should respect filters', () =>
    {
        const par = new Container();
        const obj = new Container();
        let renderer = null;

        par.filters = [new Filter()];
        par.addChild(obj);

        obj.position.set(5, 15);
        obj.updateTransform();
        obj.cacheAsBitmap = true;
        // eslint-disable-next-line func-names
        obj['_calculateBounds'] = function ()
        {
            this._bounds.clear();
            this._bounds.addFrame(this.transform, 0, 0, 10, 11);
        };

        try
        {
            renderer = new Renderer({ width: 50, height: 50 });
            renderer.filter.push(par, par.filters);

            const srcExpected = new Rectangle(5, 15, 10, 11);
            const destExpected = new Rectangle(0, 0, 10, 11);

            let src = renderer.renderTexture.sourceFrame;
            let dest = renderer.renderTexture.destinationFrame;

            expect(src.toString()).toEqual(srcExpected.toString());
            expect(dest.toString()).toEqual(destExpected.toString());

            obj.render(renderer);

            src = renderer.renderTexture.sourceFrame;
            dest = renderer.renderTexture.destinationFrame;

            expect(obj._cacheData.sprite.width).toEqual(10);
            expect(obj._cacheData.sprite.height).toEqual(11);
            expect(src.toString()).toEqual(srcExpected.toString());
            expect(dest.toString()).toEqual(destExpected.toString());
        }
        finally
        {
            renderer.destroy();
        }
    });

    it('should not throw error when filters is empty array', () =>
    {
        const obj = new Container();

        obj.filters = [];
        obj.cacheAsBitmap = true;

        expect(() =>
        {
            let renderer = null;

            try
            {
                renderer = new Renderer({ width: 50, height: 50 });

                obj.render(renderer);
            }
            finally
            {
                renderer.destroy();
            }
        }).not.toThrowError();
    });

    it('should respect projection', () =>
    {
        const par = new Container();
        const obj = new Container();
        let renderer = null;

        par.filters = [new Filter()];
        par.addChild(obj);

        obj.position.set(5, 15);
        obj.updateTransform();
        obj.cacheAsBitmap = true;
        // eslint-disable-next-line func-names
        obj['_calculateBounds'] = function ()
        {
            this._bounds.clear();
            this._bounds.addFrame(this.transform, 0, 0, 10, 11);
        };

        try
        {
            const srcExpected = new Rectangle(5, 15, 10, 11);
            const destExpected = new Rectangle(20, 20, 10, 11);

            renderer = new Renderer({ width: 50, height: 50 });
            renderer.renderTexture.bind(null, srcExpected, destExpected);

            obj.render(renderer);

            const src = renderer.renderTexture.sourceFrame;
            const dest = renderer.renderTexture.destinationFrame;

            expect(obj._cacheData.sprite.width).toEqual(10);
            expect(obj._cacheData.sprite.height).toEqual(11);
            expect(src.toString()).toEqual(srcExpected.toString());
            expect(dest.toString()).toEqual(destExpected.toString());
        }
        finally
        {
            renderer.destroy();
        }
    });
});<|MERGE_RESOLUTION|>--- conflicted
+++ resolved
@@ -6,12 +6,6 @@
 
 describe('DisplayObject#cacheAsBitmap', () =>
 {
-<<<<<<< HEAD
-=======
-    beforeAll(() => extensions.add(BatchRenderer));
-    afterAll(() => extensions.remove(BatchRenderer));
-
->>>>>>> d733e306
     it('should contain property', () =>
     {
         // @ts-expect-error - instantiating DisplayObject
