--- conflicted
+++ resolved
@@ -544,13 +544,9 @@
 
     this._cachedSprite.filters = tempFilters;
     this._cachedSprite.texture.render(this, new PIXI.Point(-bounds.x, -bounds.y) );
-<<<<<<< HEAD
-=======
 
     this._cachedSprite.anchor.x = -( bounds.x / bounds.width );
     this._cachedSprite.anchor.y = -( bounds.y / bounds.height );
-
->>>>>>> 73fb15ce
 
     this._filters = tempFilters;
 
