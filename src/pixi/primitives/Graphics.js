/**
 * @author Mat Groves http://matgroves.com/ @Doormat23
 */


/**
 * The Graphics class contains a set of methods that you can use to create primitive shapes and lines.
 * It is important to know that with the webGL renderer only simple polys can be filled at this stage
 * Complex polys will not be filled. Heres an example of a complex poly: http://www.goodboydigital.com/wp-content/uploads/2013/06/complexPolygon.png
 *
 * @class Graphics
 * @extends DisplayObjectContainer
 * @constructor
 */
PIXI.Graphics = function()
{
    PIXI.DisplayObjectContainer.call( this );

    this.renderable = true;

    /**
     * The alpha of the fill of this graphics object
     *
     * @property fillAlpha
     * @type Number
     */
    this.fillAlpha = 1;

    /**
     * The width of any lines drawn
     *
     * @property lineWidth
     * @type Number
     */
    this.lineWidth = 0;

    /**
     * The color of any lines drawn
     *
     * @property lineColor
     * @type String
     */
    this.lineColor = "black";

    /**
     * Graphics data
     *
     * @property graphicsData
     * @type Array
     * @private
     */
    this.graphicsData = [];

    /**
     * Current path
     *
     * @property currentPath
     * @type Object
     * @private
     */
    this.currentPath = {points:[]};
}

// constructor
PIXI.Graphics.prototype = Object.create( PIXI.DisplayObjectContainer.prototype );
PIXI.Graphics.prototype.constructor = PIXI.Graphics;

/**
 * Specifies a line style used for subsequent calls to Graphics methods such as the lineTo() method or the drawCircle() method.
 *
 * @method lineStyle
 * @param lineWidth {Number} width of the line to draw, will update the object's stored style
 * @param color {Number} color of the line to draw, will update the object's stored style
 * @param alpha {Number} alpha of the line to draw, will update the object's stored style
 */
PIXI.Graphics.prototype.lineStyle = function(lineWidth, color, alpha)
{
    if (!this.currentPath.points.length) this.graphicsData.pop();

    this.lineWidth = lineWidth || 0;
    this.lineColor = color || 0;
    this.lineAlpha = (arguments.length < 3) ? 1 : alpha;

    this.currentPath = {lineWidth:this.lineWidth, lineColor:this.lineColor, lineAlpha:this.lineAlpha,
                        fillColor:this.fillColor, fillAlpha:this.fillAlpha, fill:this.filling, points:[], type:PIXI.Graphics.POLY};

    this.graphicsData.push(this.currentPath);
}

/**
 * Moves the current drawing position to (x, y).
 *
 * @method moveTo
 * @param x {Number} the X coord to move to
 * @param y {Number} the Y coord to move to
 */
PIXI.Graphics.prototype.moveTo = function(x, y)
{
    if (!this.currentPath.points.length) this.graphicsData.pop();

    this.currentPath = this.currentPath = {lineWidth:this.lineWidth, lineColor:this.lineColor, lineAlpha:this.lineAlpha,
                        fillColor:this.fillColor, fillAlpha:this.fillAlpha, fill:this.filling, points:[], type:PIXI.Graphics.POLY};

    this.currentPath.points.push(x, y);

    this.graphicsData.push(this.currentPath);
}

/**
 * Draws a line using the current line style from the current drawing position to (x, y);
 * the current drawing position is then set to (x, y).
 *
 * @method lineTo
 * @param x {Number} the X coord to draw to
 * @param y {Number} the Y coord to draw to
 */
PIXI.Graphics.prototype.lineTo = function(x, y)
{
    this.currentPath.points.push(x, y);
    this.dirty = true;
}

/**
 * Specifies a simple one-color fill that subsequent calls to other Graphics methods
 * (such as lineTo() or drawCircle()) use when drawing.
 *
 * @method beginFill
 * @param color {uint} the color of the fill
 * @param alpha {Number} the alpha
 */
PIXI.Graphics.prototype.beginFill = function(color, alpha)
{
    this.filling = true;
    this.fillColor = color || 0;
    this.fillAlpha = (arguments.length < 2) ? 1 : alpha;
}

/**
 * Applies a fill to the lines and shapes that were added since the last call to the beginFill() method.
 *
 * @method endFill
 */
PIXI.Graphics.prototype.endFill = function()
{
    this.filling = false;
    this.fillColor = null;
    this.fillAlpha = 1;
}

/**
 * @method drawRect
 *
 * @param x {Number} The X coord of the top-left of the rectangle
 * @param y {Number} The Y coord of the top-left of the rectangle
 * @param width {Number} The width of the rectangle
 * @param height {Number} The height of the rectangle
 */
PIXI.Graphics.prototype.drawRect = function( x, y, width, height )
{
    if (!this.currentPath.points.length) this.graphicsData.pop();

    this.currentPath = {lineWidth:this.lineWidth, lineColor:this.lineColor, lineAlpha:this.lineAlpha,
                        fillColor:this.fillColor, fillAlpha:this.fillAlpha, fill:this.filling,
                        points:[x, y, width, height], type:PIXI.Graphics.RECT};

    this.graphicsData.push(this.currentPath);
    this.dirty = true;
}

/**
 * Draws a circle.
 *
 * @method drawCircle
 * @param x {Number} The X coord of the center of the circle
 * @param y {Number} The Y coord of the center of the circle
 * @param radius {Number} The radius of the circle
 */
PIXI.Graphics.prototype.drawCircle = function( x, y, radius)
{
    if (!this.currentPath.points.length) this.graphicsData.pop();

    this.currentPath = {lineWidth:this.lineWidth, lineColor:this.lineColor, lineAlpha:this.lineAlpha,
                        fillColor:this.fillColor, fillAlpha:this.fillAlpha, fill:this.filling,
                        points:[x, y, radius, radius], type:PIXI.Graphics.CIRC};

    this.graphicsData.push(this.currentPath);
    this.dirty = true;
}

/**
 * Draws an elipse.
 *
 * @method drawElipse
 * @param x {Number}
 * @param y {Number}
 * @param width {Number}
 * @param height {Number}
 */
PIXI.Graphics.prototype.drawElipse = function( x, y, width, height)
{
    if (!this.currentPath.points.length) this.graphicsData.pop();

    this.currentPath = {lineWidth:this.lineWidth, lineColor:this.lineColor, lineAlpha:this.lineAlpha,
                        fillColor:this.fillColor, fillAlpha:this.fillAlpha, fill:this.filling,
                        points:[x, y, width, height], type:PIXI.Graphics.ELIP};

    this.graphicsData.push(this.currentPath);
    this.dirty = true;
}

/**
 * Clears the graphics that were drawn to this Graphics object, and resets fill and line style settings.
 *
 * @method clear
 */
PIXI.Graphics.prototype.clear = function()
{
    this.lineWidth = 0;
    this.filling = false;

<<<<<<< HEAD
	this.dirty = true;
	this.clearDirty = true;
	this.graphicsData = [];

	this.bounds = null//new PIXI.Rectangle();
}


PIXI.Graphics.prototype.updateFilterBounds = function()
{
	if(!this.bounds)
	{
		var minX = Infinity;
		var maxX = -Infinity;

		var minY = Infinity;
		var maxY = -Infinity;

		var points, x, y;

		for (var i = 0; i < this.graphicsData.length; i++) {
			

			var data = this.graphicsData[i];
			var type = data.type;
			var lineWidth = data.lineWidth;

			points = data.points;

			if(type === PIXI.Graphics.RECT)
			{
				x = points.x - lineWidth/2;
				y = points.y - lineWidth/2;
				var width = points.width + lineWidth;
				var height = points.height + lineWidth;

				minX = x < minX ? x : minX;
				maxX = x + width > maxX ? x + width : maxX;

				minY = y < minY ? x : minY;
				maxY = y + height > maxY ? y + height : maxY;
			}
			else if(type === PIXI.Graphics.CIRC || type === PIXI.Graphics.ELIP)
			{
				x = points.x;
				y = points.y;
				var radius = points.radius + lineWidth/2;
				
				minX = x - radius < minX ? x - radius : minX;
				maxX = x + radius > maxX ? x + radius : maxX;

				minY = y - radius < minY ? y - radius : minY;
				maxY = y + radius > maxY ? y + radius : maxY;
			}
			else
			{
				// POLY
				for (var j = 0; j < points.length; j+=2) 
				{
					
					x = points[j];
					y = points[j+1];

					minX = x-lineWidth < minX ? x-lineWidth : minX;
					maxX = x+lineWidth > maxX ? x+lineWidth : maxX;

					minY = y-lineWidth < minY ? y-lineWidth : minY;
					maxY = y+lineWidth > maxY ? y+lineWidth : maxY;
				};
			}

		};

		this.bounds = new PIXI.Rectangle(minX, minY, maxX - minX, maxY - minY);

	}

//	console.log(this.bounds);
=======
    this.dirty = true;
    this.clearDirty = true;
    this.graphicsData = [];
>>>>>>> 67d0c577
}

// SOME TYPES:
PIXI.Graphics.POLY = 0;
PIXI.Graphics.RECT = 1;
PIXI.Graphics.CIRC = 2;
PIXI.Graphics.ELIP = 3;<|MERGE_RESOLUTION|>--- conflicted
+++ resolved
@@ -218,90 +218,84 @@
     this.lineWidth = 0;
     this.filling = false;
 
-<<<<<<< HEAD
-	this.dirty = true;
-	this.clearDirty = true;
-	this.graphicsData = [];
-
-	this.bounds = null//new PIXI.Rectangle();
-}
-
-
-PIXI.Graphics.prototype.updateFilterBounds = function()
-{
-	if(!this.bounds)
-	{
-		var minX = Infinity;
-		var maxX = -Infinity;
-
-		var minY = Infinity;
-		var maxY = -Infinity;
-
-		var points, x, y;
-
-		for (var i = 0; i < this.graphicsData.length; i++) {
-			
-
-			var data = this.graphicsData[i];
-			var type = data.type;
-			var lineWidth = data.lineWidth;
-
-			points = data.points;
-
-			if(type === PIXI.Graphics.RECT)
-			{
-				x = points.x - lineWidth/2;
-				y = points.y - lineWidth/2;
-				var width = points.width + lineWidth;
-				var height = points.height + lineWidth;
-
-				minX = x < minX ? x : minX;
-				maxX = x + width > maxX ? x + width : maxX;
-
-				minY = y < minY ? x : minY;
-				maxY = y + height > maxY ? y + height : maxY;
-			}
-			else if(type === PIXI.Graphics.CIRC || type === PIXI.Graphics.ELIP)
-			{
-				x = points.x;
-				y = points.y;
-				var radius = points.radius + lineWidth/2;
-				
-				minX = x - radius < minX ? x - radius : minX;
-				maxX = x + radius > maxX ? x + radius : maxX;
-
-				minY = y - radius < minY ? y - radius : minY;
-				maxY = y + radius > maxY ? y + radius : maxY;
-			}
-			else
-			{
-				// POLY
-				for (var j = 0; j < points.length; j+=2) 
-				{
-					
-					x = points[j];
-					y = points[j+1];
-
-					minX = x-lineWidth < minX ? x-lineWidth : minX;
-					maxX = x+lineWidth > maxX ? x+lineWidth : maxX;
-
-					minY = y-lineWidth < minY ? y-lineWidth : minY;
-					maxY = y+lineWidth > maxY ? y+lineWidth : maxY;
-				};
-			}
-
-		};
-
-		this.bounds = new PIXI.Rectangle(minX, minY, maxX - minX, maxY - minY);
-
-	}
-
-//	console.log(this.bounds);
-=======
     this.dirty = true;
     this.clearDirty = true;
     this.graphicsData = [];
->>>>>>> 67d0c577
+
+    this.bounds = null//new PIXI.Rectangle();
+}
+
+
+PIXI.Graphics.prototype.updateFilterBounds = function()
+{
+    if(!this.bounds)
+    {
+        var minX = Infinity;
+        var maxX = -Infinity;
+
+        var minY = Infinity;
+        var maxY = -Infinity;
+
+        var points, x, y;
+
+        for (var i = 0; i < this.graphicsData.length; i++) {
+            
+
+            var data = this.graphicsData[i];
+            var type = data.type;
+            var lineWidth = data.lineWidth;
+
+            points = data.points;
+
+            if(type === PIXI.Graphics.RECT)
+            {
+                x = points.x - lineWidth/2;
+                y = points.y - lineWidth/2;
+                var width = points.width + lineWidth;
+                var height = points.height + lineWidth;
+
+                minX = x < minX ? x : minX;
+                maxX = x + width > maxX ? x + width : maxX;
+
+                minY = y < minY ? x : minY;
+                maxY = y + height > maxY ? y + height : maxY;
+            }
+            else if(type === PIXI.Graphics.CIRC || type === PIXI.Graphics.ELIP)
+            {
+                x = points.x;
+                y = points.y;
+                var radius = points.radius + lineWidth/2;
+                
+                minX = x - radius < minX ? x - radius : minX;
+                maxX = x + radius > maxX ? x + radius : maxX;
+
+                minY = y - radius < minY ? y - radius : minY;
+                maxY = y + radius > maxY ? y + radius : maxY;
+            }
+            else
+            {
+                // POLY
+                for (var j = 0; j < points.length; j+=2) 
+                {
+                    
+                    x = points[j];
+                    y = points[j+1];
+
+                    minX = x-lineWidth < minX ? x-lineWidth : minX;
+                    maxX = x+lineWidth > maxX ? x+lineWidth : maxX;
+
+                    minY = y-lineWidth < minY ? y-lineWidth : minY;
+                    maxY = y+lineWidth > maxY ? y+lineWidth : maxY;
+                };
+            }
+
+        };
+
+        this.bounds = new PIXI.Rectangle(minX, minY, maxX - minX, maxY - minY);
+
+    }
+
+//  console.log(this.bounds);
 }
 
 // SOME TYPES:
