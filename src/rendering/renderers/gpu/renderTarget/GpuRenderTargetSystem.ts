import { ExtensionType } from '../../../../extensions/Extensions';
<<<<<<< HEAD
import { Matrix } from '../../../../maths/matrix/Matrix';
import { CLEAR } from '../../gl/const';
import { isRenderingToScreen } from '../../shared/renderTarget/isRenderingToScreen';
import { RenderTarget } from '../../shared/renderTarget/RenderTarget';
import { SystemRunner } from '../../shared/system/SystemRunner';
import { CanvasSource } from '../../shared/texture/sources/CanvasSource';
import { TextureSource } from '../../shared/texture/sources/TextureSource';
import { Texture } from '../../shared/texture/Texture';
import { getCanvasTexture } from '../../shared/texture/utils/getCanvasTexture';
import { GpuRenderTarget } from './GpuRenderTarget';
=======
import { RenderTargetSystem } from '../../shared/renderTarget/RenderTargetSystem';
import { GpuRenderTargetAdaptor } from './GpuRenderTargetAdaptor';
>>>>>>> 437e1755

import type { WebGPURenderer } from '../WebGPURenderer';
import type { GpuRenderTarget } from './GpuRenderTarget';

/** the WebGL adaptor for the render target system. Allows the Render Target System to be used with the WebGl renderer */
export class GpuRenderTargetSystem extends RenderTargetSystem<GpuRenderTarget>
{
    /** @ignore */
    public static extension = {
        type: [ExtensionType.WebGPUSystem],
        name: 'renderTarget',
    } as const;

    public adaptor = new GpuRenderTargetAdaptor();

    constructor(renderer: WebGPURenderer)
    {
<<<<<<< HEAD
        this._renderer = renderer;
    }

    public renderStart({
        target,
        clear,
        clearColor,
    }: {
        target: RenderSurface;
        clear: CLEAR_OR_BOOL;
        clearColor: RgbaArray;
    }): void
    {
        // generate a render pass description..
        // create an encoder..

        this.rootRenderTarget = this.getRenderTarget(target);
        this.rootProjectionMatrix = this.rootRenderTarget.projectionMatrix;

        this.renderingToScreen = isRenderingToScreen(this.rootRenderTarget);

        this._renderTargetStack.length = 0;

        this._renderer.encoder.start();

        this.push(
            this.rootRenderTarget,
            clear,
            clearColor ?? this._renderer.background.colorRgba
        );
    }

    protected contextChange(gpu: GPU): void
    {
        this._gpu = gpu;
    }

    public bind(
        renderSurface: RenderSurface,
        clear: CLEAR_OR_BOOL = true,
        clearColor?: RgbaArray
    ): RenderTarget
    {
        const renderTarget = this.getRenderTarget(renderSurface);

        const didChange = this.renderTarget !== renderTarget;

        this.renderTarget = renderTarget;

        this._startRenderPass(clear, clearColor);

        if (didChange)
        {
            this.onRenderTargetChange.emit(renderTarget);
        }

        return renderTarget;
    }

    /**
     * returns the gpu texture for the first color texture in the render target
     * mainly used by the filter manager to get copy the texture for blending
     * @param renderTarget
     * @returns a gpu texture
     */
    private _getGpuColorTexture(renderTarget: RenderTarget): GPUTexture
    {
        const gpuRenderTarget = this._getGpuRenderTarget(renderTarget);

        if (gpuRenderTarget.contexts[0])
        {
            return gpuRenderTarget.contexts[0].getCurrentTexture();
        }

        return this._renderer.texture.getGpuSource(
            renderTarget.colorTextures[0].source
        );
    }

    public getDescriptor(
        renderTarget: RenderTarget,
        clear: CLEAR_OR_BOOL,
        clearValue: RgbaArray
    ): GPURenderPassDescriptor
    {
        if (typeof clear === 'boolean')
        {
            clear = clear ? CLEAR.ALL : CLEAR.NONE;
        }

        const gpuRenderTarget = this._getGpuRenderTarget(renderTarget);

        const colorAttachments = renderTarget.colorTextures.map(
            (texture, i) =>
            {
                const context = gpuRenderTarget.contexts[i];

                let view: GPUTextureView;
                let resolveTarget: GPUTextureView;

                if (context)
                {
                    const currentTexture = context.getCurrentTexture();

                    const canvasTextureView = currentTexture.createView();

                    view = canvasTextureView;
                }
                else
                {
                    view = this._renderer.texture.getTextureView(texture);
                }

                if (gpuRenderTarget.msaaTextures[i])
                {
                    resolveTarget = view;
                    view = this._renderer.texture.getTextureView(
                        gpuRenderTarget.msaaTextures[i]
                    );
                }

                const loadOp = ((clear as CLEAR) & CLEAR.COLOR ? 'clear' : 'load') as GPULoadOp;

                clearValue ??= this._defaultClearColor;

                return {
                    view, // assign each frame based on the swap chain!
                    resolveTarget,
                    clearValue,
                    storeOp: 'store',
                    loadOp
                };
            }
        ) as GPURenderPassColorAttachment[];

        let depthStencilAttachment;

        if (renderTarget.depthTexture)
        {
            const stencilLoadOp = (clear & CLEAR.STENCIL ? 'clear' : 'load') as GPULoadOp;

            depthStencilAttachment = {
                view: this._renderer.texture
                    .getGpuSource(renderTarget.depthTexture.source)
                    .createView(),
                stencilStoreOp: 'store' as GPUStoreOp,
                stencilLoadOp,
            };
        }

        const descriptor: GPURenderPassDescriptor = {
            colorAttachments,
            depthStencilAttachment,
        };

        return descriptor;
    }

    public clear(
        clear: CLEAR_OR_BOOL = CLEAR.ALL,
        clearColor?: RgbaArray
    )
    {
        if (!clear) return;

        this._startRenderPass(
            clear,
            clearColor
        );
    }

    public push(renderSurface: RenderSurface, clear: CLEAR | boolean = CLEAR.ALL, clearColor?: RgbaArray)
    {
        const renderTarget = this.bind(renderSurface, clear, clearColor);

        this._renderTargetStack.push(renderTarget);

        return renderTarget;
    }

    public pop()
    {
        this._renderTargetStack.pop();

        this.bind(
            this._renderTargetStack[this._renderTargetStack.length - 1],
            false
        );
    }

    public getRenderTarget(renderSurface: RenderSurface): RenderTarget
    {
        return (
            this._renderSurfaceToRenderTargetHash.get(renderSurface)
            ?? this._initRenderTarget(renderSurface)
        );
    }

    public copyToTexture(
        sourceRenderSurfaceTexture: RenderTarget,
        destinationTexture: Texture,
        origin: { x: number; y: number },
        size: { width: number; height: number }
    )
    {
        const renderer = this._renderer;

        const baseGpuTexture = renderer.renderTarget._getGpuColorTexture(
            sourceRenderSurfaceTexture
        );
        const backGpuTexture = renderer.texture.getGpuSource(
            destinationTexture.source
        );

        renderer.encoder.commandEncoder.copyTextureToTexture(
            {
                texture: baseGpuTexture,
                origin,
            },
            {
                texture: backGpuTexture,
            },
            size
        );

        return destinationTexture;
    }

    public restart()
    {
        this.bind(this.rootRenderTarget, CLEAR.NONE);
    }

    public destroy()
    {
        (this._renderer as null) = null;
        this._renderSurfaceToRenderTargetHash.clear();
    }

    private _startRenderPass(
        clear: CLEAR_OR_BOOL = true,
        clearColor?: RgbaArray
    )
    {
        const renderTarget = this.renderTarget;

        const gpuRenderTarget = this._getGpuRenderTarget(renderTarget);

        if (
            renderTarget.width !== gpuRenderTarget.width
            || renderTarget.height !== gpuRenderTarget.height
        )
        {
            this._resizeGpuRenderTarget(renderTarget);
        }

        const descriptor = this.getDescriptor(renderTarget, clear, clearColor);

        gpuRenderTarget.descriptor = descriptor;

        // TODO we should not finish a render pass each time we bind
        // for example filters - we would want to push / pop render targets
        this._renderer.encoder.beginRenderPass(renderTarget, gpuRenderTarget);
        this._renderer.pipeline.setMultisampleCount(gpuRenderTarget.msaaSamples);
    }

    private _initRenderTarget(renderSurface: RenderSurface): RenderTarget
    {
        let renderTarget = null;

        if (CanvasSource.test(renderSurface))
        {
            renderSurface = getCanvasTexture(renderSurface as ICanvas);
        }

        if (renderSurface instanceof RenderTarget)
        {
            renderTarget = renderSurface;
        }
        else if (renderSurface instanceof Texture)
        {
            renderTarget = new RenderTarget({
                colorTextures: [renderSurface],
                depthTexture: renderSurface.source.depthStencil,
            });
        }

        renderTarget.isRoot = true;

        this._renderSurfaceToRenderTargetHash.set(renderSurface, renderTarget);

        return renderTarget;
    }

    private _getGpuRenderTarget(renderTarget: RenderTarget)
    {
        return (
            this._gpuRenderTargetHash[renderTarget.uid]
            || this._initGpuRenderTarget(renderTarget)
        );
    }

    private _initGpuRenderTarget(renderTarget: RenderTarget): GpuRenderTarget
    {
        // always false for WebGPU
        renderTarget.isRoot = true;

        const gpuRenderTarget = new GpuRenderTarget();

        // create a context...
        // is a canvas...

        renderTarget.colorTextures.forEach((colorTexture, i) =>
        {
            if (CanvasSource.test(colorTexture.source.resource))
            {
                const context
                    = renderTarget.colorTexture.source.resource.getContext(
                        'webgpu'
                    ) as unknown as GPUCanvasContext;

                try
                {
                    context.configure({
                        device: this._gpu.device,
                        // eslint-disable-next-line max-len
                        usage:
                            GPUTextureUsage.TEXTURE_BINDING
                            | GPUTextureUsage.COPY_DST
                            | GPUTextureUsage.RENDER_ATTACHMENT
                            | GPUTextureUsage.COPY_SRC,
                        format: 'bgra8unorm',
                        alphaMode: 'opaque',
                    });
                }
                catch (e)
                {
                    console.error(e);
                }

                gpuRenderTarget.contexts[i] = context;
            }

            gpuRenderTarget.msaa = colorTexture.source.antialias;

            if (colorTexture.source.antialias)
            {
                const msaaTexture = new TextureSource({
                    width: 0,
                    height: 0,
                    sampleCount: 4,
                });

                gpuRenderTarget.msaaTextures[i] = msaaTexture;
            }
        });

        if (gpuRenderTarget.msaa)
        {
            gpuRenderTarget.msaaSamples = 4;

            if (renderTarget.depthTexture)
            {
                renderTarget.depthTexture.source.sampleCount = 4;
            }
        }

        this._gpuRenderTargetHash[renderTarget.uid] = gpuRenderTarget;

        return gpuRenderTarget;
    }

    private _resizeGpuRenderTarget(renderTarget: RenderTarget)
    {
        const gpuRenderTarget = this._getGpuRenderTarget(renderTarget);

        gpuRenderTarget.width = renderTarget.width;
        gpuRenderTarget.height = renderTarget.height;

        if (gpuRenderTarget.msaa)
        {
            renderTarget.colorTextures.forEach((colorTexture, i) =>
            {
                const msaaTexture = gpuRenderTarget.msaaTextures[i];
=======
        super(renderer);
>>>>>>> 437e1755

        this.adaptor.init(renderer, this);
    }
}<|MERGE_RESOLUTION|>--- conflicted
+++ resolved
@@ -1,19 +1,6 @@
 import { ExtensionType } from '../../../../extensions/Extensions';
-<<<<<<< HEAD
-import { Matrix } from '../../../../maths/matrix/Matrix';
-import { CLEAR } from '../../gl/const';
-import { isRenderingToScreen } from '../../shared/renderTarget/isRenderingToScreen';
-import { RenderTarget } from '../../shared/renderTarget/RenderTarget';
-import { SystemRunner } from '../../shared/system/SystemRunner';
-import { CanvasSource } from '../../shared/texture/sources/CanvasSource';
-import { TextureSource } from '../../shared/texture/sources/TextureSource';
-import { Texture } from '../../shared/texture/Texture';
-import { getCanvasTexture } from '../../shared/texture/utils/getCanvasTexture';
-import { GpuRenderTarget } from './GpuRenderTarget';
-=======
 import { RenderTargetSystem } from '../../shared/renderTarget/RenderTargetSystem';
 import { GpuRenderTargetAdaptor } from './GpuRenderTargetAdaptor';
->>>>>>> 437e1755
 
 import type { WebGPURenderer } from '../WebGPURenderer';
 import type { GpuRenderTarget } from './GpuRenderTarget';
@@ -31,394 +18,7 @@
 
     constructor(renderer: WebGPURenderer)
     {
-<<<<<<< HEAD
-        this._renderer = renderer;
-    }
-
-    public renderStart({
-        target,
-        clear,
-        clearColor,
-    }: {
-        target: RenderSurface;
-        clear: CLEAR_OR_BOOL;
-        clearColor: RgbaArray;
-    }): void
-    {
-        // generate a render pass description..
-        // create an encoder..
-
-        this.rootRenderTarget = this.getRenderTarget(target);
-        this.rootProjectionMatrix = this.rootRenderTarget.projectionMatrix;
-
-        this.renderingToScreen = isRenderingToScreen(this.rootRenderTarget);
-
-        this._renderTargetStack.length = 0;
-
-        this._renderer.encoder.start();
-
-        this.push(
-            this.rootRenderTarget,
-            clear,
-            clearColor ?? this._renderer.background.colorRgba
-        );
-    }
-
-    protected contextChange(gpu: GPU): void
-    {
-        this._gpu = gpu;
-    }
-
-    public bind(
-        renderSurface: RenderSurface,
-        clear: CLEAR_OR_BOOL = true,
-        clearColor?: RgbaArray
-    ): RenderTarget
-    {
-        const renderTarget = this.getRenderTarget(renderSurface);
-
-        const didChange = this.renderTarget !== renderTarget;
-
-        this.renderTarget = renderTarget;
-
-        this._startRenderPass(clear, clearColor);
-
-        if (didChange)
-        {
-            this.onRenderTargetChange.emit(renderTarget);
-        }
-
-        return renderTarget;
-    }
-
-    /**
-     * returns the gpu texture for the first color texture in the render target
-     * mainly used by the filter manager to get copy the texture for blending
-     * @param renderTarget
-     * @returns a gpu texture
-     */
-    private _getGpuColorTexture(renderTarget: RenderTarget): GPUTexture
-    {
-        const gpuRenderTarget = this._getGpuRenderTarget(renderTarget);
-
-        if (gpuRenderTarget.contexts[0])
-        {
-            return gpuRenderTarget.contexts[0].getCurrentTexture();
-        }
-
-        return this._renderer.texture.getGpuSource(
-            renderTarget.colorTextures[0].source
-        );
-    }
-
-    public getDescriptor(
-        renderTarget: RenderTarget,
-        clear: CLEAR_OR_BOOL,
-        clearValue: RgbaArray
-    ): GPURenderPassDescriptor
-    {
-        if (typeof clear === 'boolean')
-        {
-            clear = clear ? CLEAR.ALL : CLEAR.NONE;
-        }
-
-        const gpuRenderTarget = this._getGpuRenderTarget(renderTarget);
-
-        const colorAttachments = renderTarget.colorTextures.map(
-            (texture, i) =>
-            {
-                const context = gpuRenderTarget.contexts[i];
-
-                let view: GPUTextureView;
-                let resolveTarget: GPUTextureView;
-
-                if (context)
-                {
-                    const currentTexture = context.getCurrentTexture();
-
-                    const canvasTextureView = currentTexture.createView();
-
-                    view = canvasTextureView;
-                }
-                else
-                {
-                    view = this._renderer.texture.getTextureView(texture);
-                }
-
-                if (gpuRenderTarget.msaaTextures[i])
-                {
-                    resolveTarget = view;
-                    view = this._renderer.texture.getTextureView(
-                        gpuRenderTarget.msaaTextures[i]
-                    );
-                }
-
-                const loadOp = ((clear as CLEAR) & CLEAR.COLOR ? 'clear' : 'load') as GPULoadOp;
-
-                clearValue ??= this._defaultClearColor;
-
-                return {
-                    view, // assign each frame based on the swap chain!
-                    resolveTarget,
-                    clearValue,
-                    storeOp: 'store',
-                    loadOp
-                };
-            }
-        ) as GPURenderPassColorAttachment[];
-
-        let depthStencilAttachment;
-
-        if (renderTarget.depthTexture)
-        {
-            const stencilLoadOp = (clear & CLEAR.STENCIL ? 'clear' : 'load') as GPULoadOp;
-
-            depthStencilAttachment = {
-                view: this._renderer.texture
-                    .getGpuSource(renderTarget.depthTexture.source)
-                    .createView(),
-                stencilStoreOp: 'store' as GPUStoreOp,
-                stencilLoadOp,
-            };
-        }
-
-        const descriptor: GPURenderPassDescriptor = {
-            colorAttachments,
-            depthStencilAttachment,
-        };
-
-        return descriptor;
-    }
-
-    public clear(
-        clear: CLEAR_OR_BOOL = CLEAR.ALL,
-        clearColor?: RgbaArray
-    )
-    {
-        if (!clear) return;
-
-        this._startRenderPass(
-            clear,
-            clearColor
-        );
-    }
-
-    public push(renderSurface: RenderSurface, clear: CLEAR | boolean = CLEAR.ALL, clearColor?: RgbaArray)
-    {
-        const renderTarget = this.bind(renderSurface, clear, clearColor);
-
-        this._renderTargetStack.push(renderTarget);
-
-        return renderTarget;
-    }
-
-    public pop()
-    {
-        this._renderTargetStack.pop();
-
-        this.bind(
-            this._renderTargetStack[this._renderTargetStack.length - 1],
-            false
-        );
-    }
-
-    public getRenderTarget(renderSurface: RenderSurface): RenderTarget
-    {
-        return (
-            this._renderSurfaceToRenderTargetHash.get(renderSurface)
-            ?? this._initRenderTarget(renderSurface)
-        );
-    }
-
-    public copyToTexture(
-        sourceRenderSurfaceTexture: RenderTarget,
-        destinationTexture: Texture,
-        origin: { x: number; y: number },
-        size: { width: number; height: number }
-    )
-    {
-        const renderer = this._renderer;
-
-        const baseGpuTexture = renderer.renderTarget._getGpuColorTexture(
-            sourceRenderSurfaceTexture
-        );
-        const backGpuTexture = renderer.texture.getGpuSource(
-            destinationTexture.source
-        );
-
-        renderer.encoder.commandEncoder.copyTextureToTexture(
-            {
-                texture: baseGpuTexture,
-                origin,
-            },
-            {
-                texture: backGpuTexture,
-            },
-            size
-        );
-
-        return destinationTexture;
-    }
-
-    public restart()
-    {
-        this.bind(this.rootRenderTarget, CLEAR.NONE);
-    }
-
-    public destroy()
-    {
-        (this._renderer as null) = null;
-        this._renderSurfaceToRenderTargetHash.clear();
-    }
-
-    private _startRenderPass(
-        clear: CLEAR_OR_BOOL = true,
-        clearColor?: RgbaArray
-    )
-    {
-        const renderTarget = this.renderTarget;
-
-        const gpuRenderTarget = this._getGpuRenderTarget(renderTarget);
-
-        if (
-            renderTarget.width !== gpuRenderTarget.width
-            || renderTarget.height !== gpuRenderTarget.height
-        )
-        {
-            this._resizeGpuRenderTarget(renderTarget);
-        }
-
-        const descriptor = this.getDescriptor(renderTarget, clear, clearColor);
-
-        gpuRenderTarget.descriptor = descriptor;
-
-        // TODO we should not finish a render pass each time we bind
-        // for example filters - we would want to push / pop render targets
-        this._renderer.encoder.beginRenderPass(renderTarget, gpuRenderTarget);
-        this._renderer.pipeline.setMultisampleCount(gpuRenderTarget.msaaSamples);
-    }
-
-    private _initRenderTarget(renderSurface: RenderSurface): RenderTarget
-    {
-        let renderTarget = null;
-
-        if (CanvasSource.test(renderSurface))
-        {
-            renderSurface = getCanvasTexture(renderSurface as ICanvas);
-        }
-
-        if (renderSurface instanceof RenderTarget)
-        {
-            renderTarget = renderSurface;
-        }
-        else if (renderSurface instanceof Texture)
-        {
-            renderTarget = new RenderTarget({
-                colorTextures: [renderSurface],
-                depthTexture: renderSurface.source.depthStencil,
-            });
-        }
-
-        renderTarget.isRoot = true;
-
-        this._renderSurfaceToRenderTargetHash.set(renderSurface, renderTarget);
-
-        return renderTarget;
-    }
-
-    private _getGpuRenderTarget(renderTarget: RenderTarget)
-    {
-        return (
-            this._gpuRenderTargetHash[renderTarget.uid]
-            || this._initGpuRenderTarget(renderTarget)
-        );
-    }
-
-    private _initGpuRenderTarget(renderTarget: RenderTarget): GpuRenderTarget
-    {
-        // always false for WebGPU
-        renderTarget.isRoot = true;
-
-        const gpuRenderTarget = new GpuRenderTarget();
-
-        // create a context...
-        // is a canvas...
-
-        renderTarget.colorTextures.forEach((colorTexture, i) =>
-        {
-            if (CanvasSource.test(colorTexture.source.resource))
-            {
-                const context
-                    = renderTarget.colorTexture.source.resource.getContext(
-                        'webgpu'
-                    ) as unknown as GPUCanvasContext;
-
-                try
-                {
-                    context.configure({
-                        device: this._gpu.device,
-                        // eslint-disable-next-line max-len
-                        usage:
-                            GPUTextureUsage.TEXTURE_BINDING
-                            | GPUTextureUsage.COPY_DST
-                            | GPUTextureUsage.RENDER_ATTACHMENT
-                            | GPUTextureUsage.COPY_SRC,
-                        format: 'bgra8unorm',
-                        alphaMode: 'opaque',
-                    });
-                }
-                catch (e)
-                {
-                    console.error(e);
-                }
-
-                gpuRenderTarget.contexts[i] = context;
-            }
-
-            gpuRenderTarget.msaa = colorTexture.source.antialias;
-
-            if (colorTexture.source.antialias)
-            {
-                const msaaTexture = new TextureSource({
-                    width: 0,
-                    height: 0,
-                    sampleCount: 4,
-                });
-
-                gpuRenderTarget.msaaTextures[i] = msaaTexture;
-            }
-        });
-
-        if (gpuRenderTarget.msaa)
-        {
-            gpuRenderTarget.msaaSamples = 4;
-
-            if (renderTarget.depthTexture)
-            {
-                renderTarget.depthTexture.source.sampleCount = 4;
-            }
-        }
-
-        this._gpuRenderTargetHash[renderTarget.uid] = gpuRenderTarget;
-
-        return gpuRenderTarget;
-    }
-
-    private _resizeGpuRenderTarget(renderTarget: RenderTarget)
-    {
-        const gpuRenderTarget = this._getGpuRenderTarget(renderTarget);
-
-        gpuRenderTarget.width = renderTarget.width;
-        gpuRenderTarget.height = renderTarget.height;
-
-        if (gpuRenderTarget.msaa)
-        {
-            renderTarget.colorTextures.forEach((colorTexture, i) =>
-            {
-                const msaaTexture = gpuRenderTarget.msaaTextures[i];
-=======
         super(renderer);
->>>>>>> 437e1755
 
         this.adaptor.init(renderer, this);
     }
