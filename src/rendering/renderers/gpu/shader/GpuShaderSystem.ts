import { ExtensionType } from '../../../../extensions/Extensions';

import type { System } from '../../shared/system/System';
import type { GPU } from '../GpuDeviceSystem';
import type { GpuProgram } from './GpuProgram';

<<<<<<< HEAD
export interface GPUProgramData
{
    bindGroups: GPUBindGroupLayout[]
    pipeline: GPUPipelineLayout
}
=======
/**
 * A system that manages the rendering of GpuPrograms.
 * @memberof rendering
 */
>>>>>>> 4e5d8213
export class GpuShaderSystem implements System
{
    /** @ignore */
    public static extension = {
        type: [
            ExtensionType.WebGPUSystem,
        ],
        name: 'shader',
    } as const;

    private _gpu: GPU;

    private readonly _gpuProgramData: Record<number, GPUProgramData> = Object.create(null);

    protected contextChange(gpu: GPU): void
    {
        this._gpu = gpu;
    }

    public getProgramData(program: GpuProgram)
    {
        return this._gpuProgramData[program._layoutKey] || this._createGPUProgramData(program);
    }

    private _createGPUProgramData(program: GpuProgram)
    {
        const device = this._gpu.device;

        const bindGroups = program.gpuLayout.map((group) => device.createBindGroupLayout({ entries: group }));

        const pipelineLayoutDesc = { bindGroupLayouts: bindGroups };

        this._gpuProgramData[program._layoutKey] = {
            bindGroups,
            pipeline: device.createPipelineLayout(pipelineLayoutDesc),
        };

        // generally we avoid having to make this automatically
        // keeping this for a reminder, if any issues popup
        // program._gpuLayout = {
        //     bindGroups: null,
        //     pipeline: 'auto',
        // };

        return this._gpuProgramData[program._layoutKey];
    }

    public destroy(): void
    {
        // TODO destroy the _gpuProgramData
        this._gpu = null;
        (this._gpuProgramData as null) = null;
    }
}<|MERGE_RESOLUTION|>--- conflicted
+++ resolved
@@ -4,18 +4,16 @@
 import type { GPU } from '../GpuDeviceSystem';
 import type { GpuProgram } from './GpuProgram';
 
-<<<<<<< HEAD
 export interface GPUProgramData
 {
     bindGroups: GPUBindGroupLayout[]
     pipeline: GPUPipelineLayout
 }
-=======
+
 /**
  * A system that manages the rendering of GpuPrograms.
  * @memberof rendering
  */
->>>>>>> 4e5d8213
 export class GpuShaderSystem implements System
 {
     /** @ignore */
