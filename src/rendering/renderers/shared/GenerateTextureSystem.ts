import { ExtensionType } from '../../../extensions/Extensions';
import { Matrix } from '../../../maths/Matrix';
import { Rectangle } from '../../../maths/shapes/Rectangle';
import { Bounds } from '../../scene/bounds/Bounds';
import { getLocalBounds } from '../../scene/bounds/getLocalBounds';
import { Container } from '../../scene/Container';
import { RenderTexture } from './texture/RenderTexture';

<<<<<<< HEAD
import type { RGBAArray } from '../gpu/renderTarget/GpuRenderTargetSystem';
=======
import type { Writeable } from '../../../utils/types';
>>>>>>> 3ac41e01
import type { Renderer } from '../types';
import type { System } from './system/System';
import type { TextureSourceOptions } from './texture/sources/TextureSource';
import type { Texture } from './texture/Texture';

export type GenerateTextureSourceOptions = Omit<TextureSourceOptions, 'resource' | 'width' | 'height' | 'resolution'>;

export type GenerateTextureOptions =
{
    /** The container to generate the texture from */
    target: Container;
    /**
     * The region of the displayObject, that shall be rendered,
     * if no region is specified, defaults to the local bounds of the displayObject.
     */
    frame?: Rectangle;

    resolution?: number;

    clearColor?: RGBAArray;

    /** The options passed to the texture source. */
    textureSourceOptions?: GenerateTextureSourceOptions,
};

const tempRect = new Rectangle();
const tempBounds = new Bounds();
const noColor: RGBAArray = [0, 0, 0, 0];

/**
 * System that manages the generation of textures from the renderer.
 * @memberof PIXI
 */
export class GenerateTextureSystem implements System
{
    /** @ignore */
    public static extension = {
        type: [
            ExtensionType.WebGLSystem,
            ExtensionType.WebGPUSystem,
        ],
        name: 'textureGenerator',
    } as const;

    private readonly _renderer: Renderer;

    constructor(renderer: Renderer)
    {
        this._renderer = renderer;
    }

    /**
     * A Useful function that returns a texture of the display object that can then be used to create sprites
     * This can be quite useful if your displayObject is complicated and needs to be reused multiple times.
     * @param {GenerateTextureOptions | Container} options - Generate texture options.
     * @param {Container} [options.container] - If not given, the renderer's resolution is used.
     * @param {PIXI.Rectangle} options.region - The region of the displayObject, that shall be rendered,
     *        if no region is specified, defaults to the local bounds of the displayObject.
     * @param {GenerateTextureSourceOptions} [options.textureSourceOptions] - Texture options for GPU.
     * @returns a shiny new texture of the container passed in
     */
    public generateTexture(options: GenerateTextureOptions | Container): Texture
    {
        if (options instanceof Container)
        {
            options = {
                target: options,
                frame: undefined,
                textureSourceOptions: {},
                resolution: undefined,
            };
        }

        const resolution = options.resolution || this._renderer.resolution;

        const container = options.target;
        const clearColor = options.clearColor || noColor;
        const region = options.frame?.copyTo(tempRect)
            || getLocalBounds(container, tempBounds).rectangle;

        region.width = Math.max(region.width, 1 / resolution) | 0;
        region.height = Math.max(region.height, 1 / resolution) | 0;

        const target = RenderTexture.create({
            ...options.textureSourceOptions,
            width: region.width,
            height: region.height,
            resolution,
        });

        const transform = Matrix.shared.translate(-region.x, -region.y);

        this._renderer.render({
            container,
            transform,
            target,
            clearColor,
        });

        return target;
    }

    public destroy(): void
    {
        const writeable = this as Writeable<typeof this, '_renderer'>;

        writeable._renderer = null;
    }
}<|MERGE_RESOLUTION|>--- conflicted
+++ resolved
@@ -6,11 +6,8 @@
 import { Container } from '../../scene/Container';
 import { RenderTexture } from './texture/RenderTexture';
 
-<<<<<<< HEAD
+import type { Writeable } from '../../../utils/types';
 import type { RGBAArray } from '../gpu/renderTarget/GpuRenderTargetSystem';
-=======
-import type { Writeable } from '../../../utils/types';
->>>>>>> 3ac41e01
 import type { Renderer } from '../types';
 import type { System } from './system/System';
 import type { TextureSourceOptions } from './texture/sources/TextureSource';
