--- conflicted
+++ resolved
@@ -10,28 +10,11 @@
  */
 export interface BackgroundSystemOptions
 {
-<<<<<<< HEAD
-    /**
-     * The background color used to clear the canvas. See {@link PIXI.ColorSource} for accepted color values.
-     * @memberof PIXI.WebGLOptions
-     */
+    /** The background color used to clear the canvas. See {@link ColorSource} for accepted color values. */
     backgroundColor: ColorSource;
-    /**
-     * Alias for {@link PIXI.WebGLOptions.backgroundColor}
-     * @memberof PIXI.WebGLOptions
-     */
+    /** Alias for {@link WebGLOptions.backgroundColor} */
     background?: ColorSource
-    /**
-     * Transparency of the background color, value from `0` (fully transparent) to `1` (fully opaque).
-     * @memberof PIXI.WebGLOptions
-     */
-=======
-    /** The background color used to clear the canvas. See {@link ColorSource} for accepted color values. */
-    backgroundColor: number; // TODO: ColorSource;
-    /** Alias for {@link WebGLOptions.backgroundColor} */
-    background?: number; // TODO: ColorSource
     /** Transparency of the background color, value from `0` (fully transparent) to `1` (fully opaque). */
->>>>>>> bd1563ac
     backgroundAlpha: number;
     /** Whether to clear the canvas before new render passes. */
     clearBeforeRender: boolean;
@@ -43,16 +26,7 @@
     clearBeforeRender: true,
 };
 
-<<<<<<< HEAD
-/**
- * The background system manages the background color and alpha of the main view.
- * @memberof PIXI
- */
-=======
-type ColorObject = { r: number; g: number; b: number; a: number };
-
 /** The background system manages the background color and alpha of the main view. */
->>>>>>> bd1563ac
 export class BackgroundSystem implements System
 {
     /** @ignore */
