--- conflicted
+++ resolved
@@ -13,13 +13,8 @@
 
 export class Text extends Container<TextView>
 {
-<<<<<<< HEAD
-    constructor(text: TextString, options?: Partial<TextStyle>);
-    /** @deprecated since 8.0.0 */
-=======
     /** @deprecated since 8.0.0 */
     constructor(text: TextString, options?: Partial<AnyTextStyle>);
->>>>>>> a1e20d1a
     constructor(options: TextOptions);
     constructor(...args: [TextOptions] | [TextString, Partial<AnyTextStyle>])
     {
